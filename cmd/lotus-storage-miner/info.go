package main

import (
	"context"
	"fmt"

	"gopkg.in/urfave/cli.v2"

	"github.com/filecoin-project/lotus/api"
	"github.com/filecoin-project/lotus/build"
	"github.com/filecoin-project/lotus/chain/types"
	lcli "github.com/filecoin-project/lotus/cli"
)

var infoCmd = &cli.Command{
	Name:  "info",
	Usage: "Print storage miner info",
	Action: func(cctx *cli.Context) error {
		nodeApi, closer, err := lcli.GetStorageMinerAPI(cctx)
		if err != nil {
			return err
		}
		defer closer()

		api, acloser, err := lcli.GetFullNodeAPI(cctx)
		if err != nil {
			return err
		}
		defer acloser()

		ctx := lcli.ReqContext(cctx)

		maddr, err := nodeApi.ActorAddress(ctx)
		if err != nil {
			return err
		}

		fmt.Printf("Miner: %s\n", maddr)

		// Sector size
		sizeByte, err := api.StateMinerSectorSize(ctx, maddr, types.EmptyTSK)
		if err != nil {
			return err
		}

		fmt.Printf("Sector Size: %s\n", types.SizeStr(types.NewInt(uint64(sizeByte))))

		pow, err := api.StateMinerPower(ctx, maddr, types.EmptyTSK)
		if err != nil {
			return err
		}

		percI := types.BigDiv(types.BigMul(pow.MinerPower, types.NewInt(1000000)), pow.TotalPower)
		fmt.Printf("Power: %s / %s (%0.4f%%)\n", types.SizeStr(pow.MinerPower), types.SizeStr(pow.TotalPower), float64(percI.Int64())/10000)

		secCounts, err := api.StateMinerSectorCount(ctx, maddr, types.EmptyTSK)
		if err != nil {
			return err
		}
		faults, err := api.StateMinerFaults(ctx, maddr, types.EmptyTSK)
		if err != nil {
			return err
		}

		fmt.Printf("\tCommitted: %s\n", types.SizeStr(types.BigMul(types.NewInt(secCounts.Sset), types.NewInt(uint64(sizeByte)))))
		if len(faults) == 0 {
			fmt.Printf("\tProving: %s\n", types.SizeStr(types.BigMul(types.NewInt(secCounts.Pset), types.NewInt(uint64(sizeByte)))))
		} else {
			fmt.Printf("\tProving: %s (%s Faulty, %.2f%%)\n",
				types.SizeStr(types.BigMul(types.NewInt(secCounts.Pset-uint64(len(faults))), types.NewInt(uint64(sizeByte)))),
				types.SizeStr(types.BigMul(types.NewInt(uint64(len(faults))), types.NewInt(uint64(sizeByte)))),
				float64(10000*uint64(len(faults))/secCounts.Pset)/100.)
		}

		// TODO: indicate whether the post worker is in use
		wstat, err := nodeApi.WorkerStats(ctx)
		if err != nil {
			return err
		}

		fmt.Printf("Worker use:\n")
		fmt.Printf("\tLocal: %d / %d (+%d reserved)\n", wstat.LocalTotal-wstat.LocalReserved-wstat.LocalFree, wstat.LocalTotal-wstat.LocalReserved, wstat.LocalReserved)
		fmt.Printf("\tRemote: %d / %d\n", wstat.RemotesTotal-wstat.RemotesFree, wstat.RemotesTotal)

		fmt.Printf("Queues:\n")
		fmt.Printf("\tAddPiece: %d\n", wstat.AddPieceWait)
		fmt.Printf("\tPreCommit: %d\n", wstat.PreCommitWait)
		fmt.Printf("\tCommit: %d\n", wstat.CommitWait)
		fmt.Printf("\tUnseal: %d\n", wstat.UnsealWait)

<<<<<<< HEAD
		ps, err := api.StateMinerPostState(ctx, maddr, nil)
=======
		eps, err := api.StateMinerElectionPeriodStart(ctx, maddr, types.EmptyTSK)
>>>>>>> def0e0a7
		if err != nil {
			return err
		}
		if ps.ProvingPeriodStart != 0 {
			head, err := api.ChainHead(ctx)
			if err != nil {
				return err
			}
			lastEps := int64(head.Height() - ps.ProvingPeriodStart)
			lastEpsS := lastEps * build.BlockDelay

			fallback := lastEps + build.FallbackPoStDelay
			fallbackS := fallback * build.BlockDelay

			next := lastEps + build.SlashablePowerDelay
			nextS := next * build.BlockDelay

			fmt.Printf("PoSt Submissions:\n")
			fmt.Printf("\tPrevious: Epoch %d (%d block(s), ~%dm %ds ago)\n", ps.ProvingPeriodStart, lastEps, lastEpsS/60, lastEpsS%60)
			fmt.Printf("\tFallback: Epoch %d (in %d blocks, ~%dm %ds)\n", ps.ProvingPeriodStart+build.FallbackPoStDelay, fallback, fallbackS/60, fallbackS%60)
			fmt.Printf("\tDeadline: Epoch %d (in %d blocks, ~%dm %ds)\n", ps.ProvingPeriodStart+build.SlashablePowerDelay, next, nextS/60, nextS%60)
			fmt.Printf("\tConsecutive Failures: %d\n", ps.NumConsecutiveFailures)
		} else {
			fmt.Printf("Proving Period: Not Proving\n")
		}

		sinfo, err := sectorsInfo(ctx, nodeApi)
		if err != nil {
			return err
		}

		fmt.Println("Sectors: ", sinfo)

		// TODO: grab actr state / info
		//  * Sealed sectors (count / bytes)
		//  * Power
		return nil
	},
}

func sectorsInfo(ctx context.Context, napi api.StorageMiner) (map[string]int, error) {
	sectors, err := napi.SectorsList(ctx)
	if err != nil {
		return nil, err
	}

	out := map[string]int{
		"Total": len(sectors),
	}
	for _, s := range sectors {
		st, err := napi.SectorsStatus(ctx, s)
		if err != nil {
			return nil, err
		}

		out[api.SectorStates[st.State]]++
	}

	return out, nil
}<|MERGE_RESOLUTION|>--- conflicted
+++ resolved
@@ -88,11 +88,7 @@
 		fmt.Printf("\tCommit: %d\n", wstat.CommitWait)
 		fmt.Printf("\tUnseal: %d\n", wstat.UnsealWait)
 
-<<<<<<< HEAD
-		ps, err := api.StateMinerPostState(ctx, maddr, nil)
-=======
-		eps, err := api.StateMinerElectionPeriodStart(ctx, maddr, types.EmptyTSK)
->>>>>>> def0e0a7
+		ps, err := api.StateMinerPostState(ctx, maddr, types.EmptyTSK)
 		if err != nil {
 			return err
 		}
